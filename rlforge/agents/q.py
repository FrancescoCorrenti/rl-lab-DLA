--- conflicted
+++ resolved
@@ -234,9 +234,7 @@
         """Store transitions and update the model."""
         with self.timer.time_block("data_preparation") if self.timer else nullcontext():
             for step in episode_data.steps:
-                state = step.state
-                next_state = step.next_state
-                self.buffer.push(state, step.action, step.reward, next_state, step.done)
+                self.buffer.push(step)
         losses = []
         with self.timer.time_block("gradient_computation") if self.timer else nullcontext():
             for _ in range(num_updates):
@@ -309,7 +307,6 @@
                     save_best_model_path: Optional[str] = None, reload_best_after_episodes=-1,
                     log_gradients=True, log_gradients_every=10, flush_experiment_every=-1,
                     max_grad_norm=1, scheduler_type: SchedulerType = SchedulerType.STEP):
-<<<<<<< HEAD
         """Train the agent using Deep Q-Learning.
         
         Args:
@@ -335,9 +332,6 @@
         """
         if self._is_eval:
             self.train()
-=======
-        """Train the agent using Deep Q-Learning."""
->>>>>>> c33bd62d
         if self.experiment is None:
             raise RuntimeError("Experiment is not set. Please set an Experiment using set_experiment() before training.")
 
@@ -369,43 +363,12 @@
             if flush_experiment_every > 0 and (episode + 1) % flush_experiment_every == 0:
                 self.experiment.flush_memory()
                 tqdm.write(f"Flushed experiment memory at episode {episode + 1}.")
-<<<<<<< HEAD
-            
-            # Run episode with timing
-            with self.timer.time_block("episode_execution") if self.timer else nullcontext():
-                episode_data = self.experiment.run_episode(agent=self, max_steps=max_steps, render=False)
-            
-            # Optional rendering
-            if render_every > 0 and (episode + 1) % render_every == 0:
-                with self.timer.time_block("rendering") if self.timer else nullcontext():
-                    self.policy_network.eval()
-                    self.experiment.run_episode(agent=self, max_steps=max_steps, render=True)
-                    self.policy_network.train()
-
-            # Store transitions and optimize
-            with self.timer.time_block("data_preparation") if self.timer else nullcontext():
-                for step in episode_data.steps:
-                    self.buffer.push(step)
-
-            # Optimize model multiple times per episode for better sample efficiency
-            losses = []
-            with self.timer.time_block("gradient_computation") if self.timer else nullcontext():
-                # Train multiple times per episode step for better sample efficiency
-                num_updates = min(len(episode_data.steps), 4)  # Limit updates per episode
-                for _ in range(num_updates):
-                    loss = self._optimize_model()
-                    if loss is not None:
-                        losses.append(loss)
-
-            # Epsilon decay and target network update
-=======
 
             episode_data = self._run_episode(max_steps)
 
             losses = self._process_batch(episode_data, max_grad_norm,
                                         min(len(episode_data.steps), 4))
 
->>>>>>> c33bd62d
             self.epsilon_scheduler.step()
             if (self.target_network and self.target_update > 0 and (episode + 1) % self.target_update == 0):
                 self.target_network.load_state_dict(self.policy_network.state_dict())
